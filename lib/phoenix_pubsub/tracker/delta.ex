defmodule Phoenix.Tracker.State.Delta do

  alias Phoenix.Tracker.State
  alias Phoenix.Tracker.Clock
  alias Phoenix.Tracker.State.InvariantError

  @type t :: %__MODULE__{
<<<<<<< HEAD
    cloud: [State.dot], # The dots that we know are in this delta
    dots: %{State.dot => State.value}, # A list of values
    start_clock: State.tracker_state, # What clock range we recorded this from
    end_clock: State.tracker_state # What clock range we ended this recording from

  }

  defstruct dots: %{},
            cloud: [],
            start_clock: %{},
            end_clock: %{}

  # TODO: Performance
  @doc "All the context "
  def is_contiguous?(%{end_clock: d1}, %{start_clock: d2}) do
    Clock.is_contiguous(d1, d2)
  end

  def merge(%{cloud: c1, dots: d1, start_clock: sc1, end_clock: ec1}=delta1, %{cloud: c2, dots: d2, start_clock: sc2, end_clock: ec2}=delta2) do
    cond do
      is_contiguous?(delta1, delta2) ->
        new_cloud = Enum.uniq(c1 ++ c2)
        new_dots = Map.merge(d1, d2)
        new_start = Clock.lowerbound(sc1, sc2)
        new_end = Clock.upperbound(ec1, ec2)
        %__MODULE__{dots: new_dots, cloud: new_cloud, start_clock: new_start, end_clock: new_end}
      true ->
        raise InvariantError, "Can only merge deltas that are contiguous for now"
    end
=======
    cloud: MapSet.t, # The dots that we know are in this delta
    dots: %{Presence.dot => Presence.value}, # A list of values
  }

  defstruct dots: %{},
            cloud: MapSet.new

  def merge(%{dots: dots1, cloud: cloud1}=set1, %{dots: dots2, cloud: cloud2}) do
    # We keep values for which there is a dot in the other person's dots, or there's *no* causal link in the other cloud
    new_dots = for {dot, value} <- dots1, Map.has_key?(dots2, dot) or !MapSet.member?(cloud2, dot), into: %{}, do: {dot, value}
    # We already have everything that's in "both", so grab everything that isn't in our causal context
    new_dots = for {dot, value} <- dots2, !Map.has_key?(dots1, dot) and !MapSet.member?(cloud1, dot), into: new_dots, do: {dot, value}
    %{set1| cloud: MapSet.intersection(cloud1, cloud2), dots: new_dots}
>>>>>>> 414f9521
  end

end<|MERGE_RESOLUTION|>--- conflicted
+++ resolved
@@ -5,8 +5,7 @@
   alias Phoenix.Tracker.State.InvariantError
 
   @type t :: %__MODULE__{
-<<<<<<< HEAD
-    cloud: [State.dot], # The dots that we know are in this delta
+    cloud: MapSet.t, # The dots that we know are in this delta
     dots: %{State.dot => State.value}, # A list of values
     start_clock: State.tracker_state, # What clock range we recorded this from
     end_clock: State.tracker_state # What clock range we ended this recording from
@@ -14,42 +13,36 @@
   }
 
   defstruct dots: %{},
-            cloud: [],
+            cloud: MapSet.new,
             start_clock: %{},
             end_clock: %{}
 
   # TODO: Performance
   @doc "All the context "
   def is_contiguous?(%{end_clock: d1}, %{start_clock: d2}) do
-    Clock.is_contiguous(d1, d2)
+    Clock.dominates_or_equal?(d1, d2)
   end
 
   def merge(%{cloud: c1, dots: d1, start_clock: sc1, end_clock: ec1}=delta1, %{cloud: c2, dots: d2, start_clock: sc2, end_clock: ec2}=delta2) do
     cond do
       is_contiguous?(delta1, delta2) ->
-        new_cloud = Enum.uniq(c1 ++ c2)
-        new_dots = Map.merge(d1, d2)
+        new_cloud = MapSet.intersection(c1, c2)
+
+        new_dots = for {dot, value} <- d1, Map.has_key?(d2, dot) or !MapSet.member?(c2, dot), into: %{}, do: {dot, value}
+        # We already have everything that's in "both", so grab everything that isn't in our causal context
+        new_dots = for {dot, value} <- d2, !Map.has_key?(d1, dot) and !MapSet.member?(c1, dot), into: new_dots, do: {dot, value}
+
         new_start = Clock.lowerbound(sc1, sc2)
         new_end = Clock.upperbound(ec1, ec2)
-        %__MODULE__{dots: new_dots, cloud: new_cloud, start_clock: new_start, end_clock: new_end}
+
+        %{delta1| dots: new_dots, cloud: new_cloud, start_clock: new_start, end_clock: new_end}
       true ->
         raise InvariantError, "Can only merge deltas that are contiguous for now"
     end
-=======
-    cloud: MapSet.t, # The dots that we know are in this delta
-    dots: %{Presence.dot => Presence.value}, # A list of values
-  }
+  end
 
-  defstruct dots: %{},
-            cloud: MapSet.new
-
-  def merge(%{dots: dots1, cloud: cloud1}=set1, %{dots: dots2, cloud: cloud2}) do
-    # We keep values for which there is a dot in the other person's dots, or there's *no* causal link in the other cloud
-    new_dots = for {dot, value} <- dots1, Map.has_key?(dots2, dot) or !MapSet.member?(cloud2, dot), into: %{}, do: {dot, value}
-    # We already have everything that's in "both", so grab everything that isn't in our causal context
-    new_dots = for {dot, value} <- dots2, !Map.has_key?(dots1, dot) and !MapSet.member?(cloud1, dot), into: new_dots, do: {dot, value}
-    %{set1| cloud: MapSet.intersection(cloud1, cloud2), dots: new_dots}
->>>>>>> 414f9521
+  def size(%{cloud: c, dots: d}) do
+    MapSet.size(c) + Map.size(d)
   end
 
 end